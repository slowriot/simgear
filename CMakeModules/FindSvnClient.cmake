--- conflicted
+++ resolved
@@ -53,34 +53,6 @@
     message(STATUS "apr-1-config not found, implement manual search for APR")
 endif(HAVE_APR_CONFIG)
 
-<<<<<<< HEAD
-if(HAVE_APR_CONFIG) 
-	find_path(LIBSVN_INCLUDE_DIR svn_client.h
-	  HINTS
-	  $ENV{LIBSVN_DIR}
-	  PATH_SUFFIXES include/subversion-1
-	  PATHS
-	  /usr/local
-	  /usr
-	  /opt
-	)
-
-	check_library_exists(svn_client-1 svn_client_checkout "" HAVE_LIB_SVNCLIENT)
-	check_library_exists(svn_subr-1 svn_cmdline_init "" HAVE_LIB_SVNSUBR)
-	check_library_exists(svn_ra-1 svn_ra_initialize "" HAVE_LIB_SVNRA)
-
-	include(FindPackageHandleStandardArgs)
-	FIND_PACKAGE_HANDLE_STANDARD_ARGS(LIBSVN DEFAULT_MSG 
-		HAVE_LIB_SVNSUBR 
-		HAVE_LIB_SVNCLIENT
-		HAVE_LIB_SVNRA 
-		LIBSVN_INCLUDE_DIR)
-
-	if(LIBSVN_FOUND)
-		set(LIBSVN_LIBRARIES "svn_client-1" "svn_subr-1" "svn_ra-1" ${APR_LIBS})
-	endif(LIBSVN_FOUND)
-endif(HAVE_APR_CONFIG)
-=======
 if(HAVE_APR_CONFIG OR MSVC)
 	find_path(LIBSVN_INCLUDE_DIR svn_client.h
       NO_DEFAULT_PATH
@@ -108,5 +80,4 @@
         if(NOT LIBSVN_FOUND)
 		set(LIBSVN_LIBRARIES "")
         endif(NOT LIBSVN_FOUND)
-endif(HAVE_APR_CONFIG OR MSVC)
->>>>>>> ea8023e5
+endif(HAVE_APR_CONFIG OR MSVC)