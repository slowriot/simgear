// Copyright (C) 2009  Tim Moore timoore@redhat.com
//
// This library is free software; you can redistribute it and/or
// modify it under the terms of the GNU Library General Public
// License as published by the Free Software Foundation; either
// version 2 of the License, or (at your option) any later version.
//
// This library is distributed in the hope that it will be useful,
// but WITHOUT ANY WARRANTY; without even the implied warranty of
// MERCHANTABILITY or FITNESS FOR A PARTICULAR PURPOSE.  See the GNU
// Library General Public License for more details.
//
// You should have received a copy of the GNU General Public License
// along with this program; if not, write to the Free Software
// Foundation, Inc., 51 Franklin Street, Fifth Floor, Boston, MA  02110-1301, USA.

#ifndef SIMGEAR_EFFECTBUILDER_HXX
#define SIMGEAR_EFFECTBUILDER_HXX 1

#include <algorithm>
#include <iterator>
#include <map>
#include <string>
#include <cstring>

#include <osgDB/Registry>

#include <boost/bind.hpp>
#include <boost/multi_index_container.hpp>
#include <boost/multi_index/member.hpp>
#include <boost/multi_index/ordered_index.hpp>

#include <simgear/math/SGMath.hxx>
#include <simgear/props/AtomicChangeListener.hxx>
#include <simgear/props/props.hxx>
#include <simgear/structure/exception.hxx>
#include <simgear/structure/SGSharedPtr.hxx>
#include <simgear/structure/Singleton.hxx>

#include "Effect.hxx"
/**
 * Support classes for parsing effects.
 */

namespace simgear
{
class Effect;
class Pass;

/**
 * Builder that returns an object, probably an OSG object.
 */
template<typename T>
class EffectBuilder : public SGReferenced
{
public:
    virtual ~EffectBuilder() {}
    virtual T* build(Effect* effect, const SGPropertyNode*,
                     const osgDB::ReaderWriter::Options* options) = 0;
    static T* buildFromType(Effect* effect, const std::string& type,
                            const SGPropertyNode*props,
                            const osgDB::ReaderWriter::Options* options)
    {
        BuilderMap& builderMap = getMap();
        typename BuilderMap::iterator iter = builderMap.find(type);
        if (iter != builderMap.end())
            return iter->second->build(effect, props, options);
        else
            return 0;
    }
    struct Registrar;
    friend struct Registrar;
    struct Registrar
    {
        Registrar(const std::string& type, EffectBuilder* builder)
        {
            getMap().insert(std::make_pair(type, builder));
        }
    };
protected:
    typedef std::map<std::string, SGSharedPtr<EffectBuilder> > BuilderMap;
    struct BuilderMapSingleton : public simgear::Singleton<BuilderMapSingleton>
    {
        BuilderMap _map;
    };
    static BuilderMap& getMap()
    {
        return BuilderMapSingleton::instance()->_map;
    }
};

// Tables of strings and constants. We want to reconstruct the effect
// property tree from OSG state sets, so the tables should be bi-directional.

// two-way map for building StateSets from property descriptions, and
// vice versa. Mostly copied from the boost documentation.

namespace effect
{
using boost::multi_index_container;
using namespace boost::multi_index;

// tags for accessing both sides of a bidirectional map

struct from{};
struct to{};

template <typename T>
struct EffectNameValue
{
    // Don't use std::pair because we want to use aggregate intialization.
    const char* first;
    T second;
};

// The class template bidirectional_map wraps the specification
// of a bidirectional map based on multi_index_container.

template<typename FromType,typename ToType>
struct bidirectional_map
{
    typedef std::pair<FromType,ToType> value_type;

    /* A bidirectional map can be simulated as a multi_index_container
     * of pairs of (FromType,ToType) with two unique indices, one
     * for each member of the pair.
     */

    typedef multi_index_container<
        value_type,
        indexed_by<
            ordered_unique<
                tag<from>, member<value_type, FromType, &value_type::first> >,
            ordered_unique<
                tag<to>,  member<value_type, ToType, &value_type::second> >
            >
        > type;
};

template<typename T>
struct EffectPropertyMap
{
    typedef typename bidirectional_map<std::string, T>::type BMap;
    BMap _map;
    template<int N>
    EffectPropertyMap(const EffectNameValue<T> (&attrs)[N]);
};

template<typename T>
template<int N>
EffectPropertyMap<T>::EffectPropertyMap(const EffectNameValue<T> (&attrs)[N])
{
    for (int i = 0; i < N; ++i)
        _map.insert(typename BMap::value_type(attrs[i].first, attrs[i].second));
}

class BuilderException : public sg_exception
{
public:
    BuilderException();
    BuilderException(const char* message, const char* origin = 0);
    BuilderException(const std::string& message, const std::string& = "");
    virtual ~BuilderException() throw();
};
}

template<typename T>
void findAttr(const effect::EffectPropertyMap<T>& pMap,
              const char* name,
              T& result)
{
    using namespace effect;
    typename EffectPropertyMap<T>::BMap::iterator itr
        = pMap._map.get<from>().find(name);
    if (itr == pMap._map.end()) {
        throw effect::BuilderException(string("findAttr: could not find attribute ")
                               + string(name));
    } else {
        result = itr->second;
    }
}

template<typename T>
inline void findAttr(const effect::EffectPropertyMap<T>& pMap,
                     const std::string& name,
                     T& result)
{
    findAttr(pMap, name.c_str(), result);
}

template<typename T>
void findAttr(const effect::EffectPropertyMap<T>& pMap,
              const SGPropertyNode* prop,
              T& result)
{
    if (!prop)
        throw effect::BuilderException("findAttr: empty property");
    const char* name = prop->getStringValue();
    if (!name)
        throw effect::BuilderException("findAttr: no name for lookup");
    findAttr(pMap, name, result);
}

template<typename T>
std::string findName(const effect::EffectPropertyMap<T>& pMap, T value)
{
    using namespace effect;
    std::string result;
    typename EffectPropertyMap<T>::BMap::template index_iterator<to>::type itr
        = pMap._map.get<to>().find(value);
    if (itr != pMap._map.get<to>().end())
        result = itr->first;
    return result;
}

template<typename T>
std::string findName(const effect::EffectPropertyMap<T>& pMap, GLenum value)
{
    return findName(pMap, static_cast<T>(value));
}

/**
 * Given a property node from a pass, get its value either from it or
 * from the effect parameters.
 */

const SGPropertyNode* getEffectPropertyNode(Effect* effect,
                                            const SGPropertyNode* prop);
/**
 * Get a named child property from pass parameters or effect
 * parameters.
 */
const SGPropertyNode* getEffectPropertyChild(Effect* effect,
                                             const SGPropertyNode* prop,
                                             const char* name);

/**
 * Get the name of a node mentioned in a <use> clause from the global property
 * tree.
 * @return empty if prop doesn't contain a <use> clause; otherwise the
 * mentioned node name.
 */
std::string getGlobalProperty(const SGPropertyNode* prop);

class PassAttributeBuilder : public SGReferenced
{
protected:
    typedef std::map<const std::string, SGSharedPtr<PassAttributeBuilder> >
    PassAttrMap;

    struct PassAttrMapSingleton : public simgear::Singleton<PassAttrMapSingleton>
    {
        PassAttrMap passAttrMap;
    };
public:
    virtual void buildAttribute(Effect* effect, Pass* pass,
                                const SGPropertyNode* prop,
                                const osgDB::ReaderWriter::Options* options)
    = 0;
    static PassAttributeBuilder* find(const std::string& str)
    {
        PassAttrMap::iterator itr
            = PassAttrMapSingleton::instance()->passAttrMap.find(str);
        if (itr == PassAttrMapSingleton::instance()->passAttrMap.end())
            return 0;
        else
            return itr->second.ptr();
    }
<<<<<<< HEAD
    template<typename T> friend class InstallAttributeBuilder;
=======
    template<typename T> friend struct InstallAttributeBuilder;
>>>>>>> e22cf106
};

template<typename T>
struct InstallAttributeBuilder
{
    InstallAttributeBuilder(const string& name)
    {
        PassAttributeBuilder::PassAttrMapSingleton::instance()
            ->passAttrMap.insert(make_pair(name, new T));
    }
};

// The description of an attribute may exist in a pass' XML, but a
// derived effect might want to disable the attribute altogether. So,
// some attributes have an "active" property; if it exists and is
// false, the OSG attribute is not built at all. This is different
// from any OSG mode settings that might be around.
bool isAttributeActive(Effect* effect, const SGPropertyNode* prop);

namespace effect
{
/**
 * Bridge between types stored in properties and what OSG wants.
 */
template<typename T> struct OSGBridge;

template<typename T>
struct OSGBridge<const T> : public OSGBridge<T>
{
};

template<>
struct OSGBridge<osg::Vec3f>
{
    typedef SGVec3d sg_type;
    static osg::Vec3f getOsgType(const SGVec3d& val) { return toOsg(val); }
};

template<>
struct OSGBridge<osg::Vec3d>
{
    typedef SGVec3d sg_type;
    static osg::Vec3d getOsgType(const SGVec3d& val) { return toOsg(val); }
};

template<>
struct OSGBridge<osg::Vec4f>
{
    typedef SGVec4d sg_type;
    static osg::Vec4f getOsgType(const SGVec4d& val) { return toOsg(val); }
};

template<>
struct OSGBridge<osg::Vec4d>
{
    typedef SGVec4d sg_type;
    static osg::Vec4d getOsgType(const SGVec4d& val) { return toOsg(val); }
};

template<typename Obj, typename OSGParam>
struct OSGFunctor : public OSGBridge<OSGParam>
{
    OSGFunctor(Obj* obj, void (Obj::*func)(const OSGParam&))
        : _obj(obj), _func(func) {}
    void operator()(const typename OSGBridge<OSGParam>::sg_type& val) const
    {
        ((_obj.get())->*_func)(this->getOsgType(val));
    }
    osg::ref_ptr<Obj>_obj;
    void (Obj::*_func)(const OSGParam&);
};

template<typename ObjType, typename OSGParamType>
class ScalarChangeListener
    : public SGPropertyChangeListener, public InitializeWhenAdded,
      public Effect::Updater
{
public:
    typedef void (ObjType::*setter_type)(const OSGParamType);
    ScalarChangeListener(ObjType* obj, setter_type setter,
                         const std::string& propName)
        : _obj(obj), _setter(setter)
    {
        _propName = new std::string(propName);
    }
    virtual ~ScalarChangeListener()
    {
        delete _propName;
        _propName = 0;
    }
    void valueChanged(SGPropertyNode* node)
    {
        _obj->*setter(node->getValue<OSGParamType>());
    }
    void initOnAddImpl(Effect* effect, SGPropertyNode* propRoot)
    {
        SGPropertyNode* listenProp = makeNode(propRoot, *_propName);
        delete _propName;
        _propName = 0;
        if (listenProp)
            listenProp->addChangeListener(this, true);
    }
private:
    osg::ref_ptr<ObjType> _obj;
    setter_type _setter;
    std::string* _propName;
};

template<typename T, typename Func>
class EffectExtendedPropListener : public InitializeWhenAdded,
                                   public Effect::Updater
{
public:
    template<typename Itr>
    EffectExtendedPropListener(const Func& func,
                               const std::string& propName, Itr childNamesBegin,
                               Itr childNamesEnd)
        : _func(func)
    {
        _propName = new std::string(propName);
        _childNames = new std::vector<std::string>(childNamesBegin,
                                                   childNamesEnd);
    }
    virtual ~EffectExtendedPropListener()
    {
        delete _propName;
        delete _childNames;
    }
    void initOnAddImpl(Effect* effect, SGPropertyNode* propRoot)
    {
        SGPropertyNode* parent = propRoot->getNode(*_propName, true);
        _propListener
            = new ExtendedPropListener<T, Func>(parent, _childNames->begin(),
                                                _childNames->end(),
                                                _func, true);
        delete _propName;
        _propName = 0;
        delete _childNames;
        _childNames = 0;
    }
private:
    std::string* _propName;
    std::vector<std::string>* _childNames;
    SGSharedPtr<ExtendedPropListener<T, Func> > _propListener;
    Func _func;
};

/**
 * Initialize the value and the possible updating of an effect
 * attribute. If the value is specified directly, set it. Otherwise,
 * use the <use> tag to look at the parameters. Again, if there is a
 * value there set it directly. Otherwise, the parameter contains its
 * own <use> tag referring to a property in the global property tree;
 * install a change listener that will set the attribute when the
 * property changes.
 */
template<typename ObjType, typename OSGParamType>
void
initFromParameters(Effect* effect, const SGPropertyNode* prop, ObjType* obj,
                   void (ObjType::*setter)(const OSGParamType))
{
    const SGPropertyNode* valProp = getEffectPropertyNode(effect, prop);
    if (!valProp)
        return;
    if (valProp->nChildren() == 0) {
        obj->*setter(valProp->getValue<OSGParamType>());
    } else {
        std::string propName = getGlobalProperty(prop);
        ScalarChangeListener<ObjType, OSGParamType>* listener
            = new ScalarChangeListener<ObjType, OSGParamType>(obj, setter,
                                                              propName);
        effect->addUpdater(listener);
    }
}

template<typename ObjType, typename OSGParamType, typename NameItrType>
void
initFromParameters(Effect* effect, const SGPropertyNode* prop, ObjType* obj,
                   void (ObjType::*setter)(const OSGParamType&),
                   NameItrType nameItr)
{
    typedef typename OSGBridge<OSGParamType>::sg_type sg_type;
    const SGPropertyNode* valProp = getEffectPropertyNode(effect, prop);
    if (!valProp)
        return;
    if (valProp->nChildren() == 0) {
        (obj->*setter)(OSGBridge<OSGParamType>
                     ::getOsgType(valProp->getValue<sg_type>()));
    } else {
        string listenPropName = getGlobalProperty(valProp);
        if (listenPropName.empty())
            return;
        typedef OSGFunctor<ObjType, OSGParamType> Functor;
        Effect::Updater* listener
            =  new EffectExtendedPropListener<sg_type, Functor>
            (Functor(obj, setter), listenPropName, nameItr,
             nameItr + props::NumComponents<sg_type>::num_components);
        effect->addUpdater(listener);
    }
}

extern const char* colorFields[];
}
}
#endif<|MERGE_RESOLUTION|>--- conflicted
+++ resolved
@@ -266,11 +266,7 @@
         else
             return itr->second.ptr();
     }
-<<<<<<< HEAD
-    template<typename T> friend class InstallAttributeBuilder;
-=======
     template<typename T> friend struct InstallAttributeBuilder;
->>>>>>> e22cf106
 };
 
 template<typename T>
