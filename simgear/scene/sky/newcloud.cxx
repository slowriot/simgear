// 3D cloud class
//
// Written by Harald JOHNSEN, started April 2005.
//
// Copyright (C) 2005  Harald JOHNSEN - hjohnsen@evc.net
//
// This program is free software; you can redistribute it and/or
// modify it under the terms of the GNU General Public License as
// published by the Free Software Foundation; either version 2 of the
// License, or (at your option) any later version.
//
// This program is distributed in the hope that it will be useful, but
// WITHOUT ANY WARRANTY; without even the implied warranty of
// MERCHANTABILITY or FITNESS FOR A PARTICULAR PURPOSE.  See the GNU
// General Public License for more details.
//
// You should have received a copy of the GNU General Public License
// along with this program; if not, write to the Free Software
// Foundation, Inc., 51 Franklin Street, Fifth Floor, Boston, MA  02110-1301, USA.
//
//

#ifdef HAVE_CONFIG_H
#  include <simgear_config.h>
#endif

#include <osg/AlphaFunc>
#include <osg/Depth>
#include <osg/Program>
#include <osg/Uniform>
#include <osg/ref_ptr>
#include <osg/Texture2D>
#include <osg/NodeVisitor>
#include <osg/PositionAttitudeTransform>
#include <osg/Material>
#include <osgUtil/UpdateVisitor>
#include <osgDB/ReadFile>
#include <osgDB/FileUtils>


#include <simgear/compiler.h>

#include <plib/sg.h>
#include <simgear/math/sg_random.h>
#include <simgear/misc/sg_path.hxx>
#include <simgear/misc/PathOptions.hxx>
#include <simgear/props/props.hxx>
#include <simgear/scene/model/model.hxx>
#include <simgear/scene/util/StateAttributeFactory.hxx>
#include <simgear/scene/util/SGUpdateVisitor.hxx>

#include <algorithm>
#include <osg/BlendFunc>
#include <osg/GLU>
#include <osg/ShadeModel>

#include "cloudfield.hxx"
#include "newcloud.hxx"
#include "CloudShaderGeometry.hxx"

using namespace simgear;
using namespace osg;

namespace
{
typedef std::map<std::string, osg::ref_ptr<Effect> > EffectMap;
EffectMap effectMap;
}

double SGNewCloud::sprite_density = 1.0;

<<<<<<< HEAD
=======

>>>>>>> 51b0cf53
SGNewCloud::SGNewCloud(string type,
                       const SGPath &tex_path, 
                       string tex,
                       double min_w,
                       double max_w,
                       double min_h,
                       double max_h,
                       double min_sprite_w,
                       double max_sprite_w,
                       double min_sprite_h,
                       double max_sprite_h,
                       double b,
                       int n,
                       int nt_x,
                       int nt_y) :
        min_width(min_w),
        max_width(max_w),
        min_height(min_h),
        max_height(max_h),
        min_sprite_width(min_sprite_w),
        max_sprite_width(max_sprite_w),
        min_sprite_height(min_sprite_h),
        max_sprite_height(max_sprite_h),
        bottom_shade(b),
        num_sprites(n),
        num_textures_x(nt_x),
        num_textures_y(nt_y),
        texture(tex),
        name(type)
{
    // Create a new Effect for the texture, if required.
    EffectMap::iterator iter = effectMap.find(texture);
    if (iter == effectMap.end()) {
        SGPropertyNode_ptr pcloudEffect = new SGPropertyNode;
        makeChild(pcloudEffect, "inherits-from")->setValue("Effects/cloud");
        setValue(makeChild(makeChild(makeChild(pcloudEffect, "parameters"),
                                     "texture"),
                           "image"),
                 texture);
        osg::ref_ptr<osgDB::ReaderWriter::Options> options
            = makeOptionsFromPath(tex_path);
        if ((effect = makeEffect(pcloudEffect, true, options)))
            effectMap.insert(EffectMap::value_type(texture, effect));
    } else {
        effect = iter->second.get();
    }
    quad = createOrthQuad(min_sprite_width, min_sprite_height,
                          num_textures_x, num_textures_y);
}

SGNewCloud::~SGNewCloud() {
}

osg::Geometry* SGNewCloud::createOrthQuad(float w, float h, int varieties_x, int varieties_y)
{
    // Create front and back polygons so we don't need to screw around
    // with two-sided lighting in the shader.
    osg::Vec3Array& v = *(new osg::Vec3Array(4));
    osg::Vec3Array& n = *(new osg::Vec3Array(4));
    osg::Vec2Array& t = *(new osg::Vec2Array(4));
    
    float cw = w*0.5f;

    v[0].set(0.0f, -cw, 0.0f);
    v[1].set(0.0f,  cw, 0.0f);
    v[2].set(0.0f,  cw, h);
    v[3].set(0.0f, -cw, h);
    
    // The texture coordinate range is not the
    // entire coordinate space - as the texture
    // has a number of different clouds on it.
    float tx = 1.0f/varieties_x;
    float ty = 1.0f/varieties_y;

    t[0].set(0.0f, 0.0f);
    t[1].set(  tx, 0.0f);
    t[2].set(  tx, ty);
    t[3].set(0.0f, ty);

    // The normal isn't actually use in lighting.
    n[0].set(1.0f, -1.0f, -1.0f);
    n[1].set(1.0f,  1.0f, -1.0f);
    n[2].set(1.0f,  1.0f,  1.0f);
    n[3].set(1.0f, -1.0f,  1.0f);

    osg::Geometry *geom = new osg::Geometry;

    geom->setVertexArray(&v);
    geom->setTexCoordArray(0, &t);
    geom->setNormalArray(&n);
    geom->setNormalBinding(Geometry::BIND_PER_VERTEX);
    // No color for now; that's used to pass the position.
    geom->addPrimitiveSet(new osg::DrawArrays(osg::PrimitiveSet::QUADS,0,4));

    return geom;
}

#if 0
// return a random number between -n/2 and n/2, tending to 0
static float Rnd(float n) {
    return n * (-0.5f + (sg_random() + sg_random()) / 2.0f);
}
#endif

osg::ref_ptr<EffectGeode> SGNewCloud::genCloud() {
    
    osg::ref_ptr<EffectGeode> geode = new EffectGeode;
        
    CloudShaderGeometry* sg = new CloudShaderGeometry(num_textures_x, num_textures_y, max_width, max_height);
    
    // Determine how big this specific cloud instance is. Note that we subtract
    // the sprite size because the width/height is used to define the limits of
    // the center of the sprites, not their edges.
    float width = min_width + sg_random() * (max_width - min_width) - min_sprite_width;
    float height = min_height + sg_random() * (max_height - min_height) - min_sprite_height;
    
    // Determine the cull distance. This is used to remove sprites that are too close together.
    // The value is squared as we use vector calculations.
    float cull_distance_squared = min_sprite_height * min_sprite_height * 0.1f;
    
    // The number of sprites we actually use is a function of the (user-controlled) density
    int n_sprites = num_sprites * sprite_density * (0.5 + sg_random());
    
    for (int i = 0; i < n_sprites; i++)
    {
        // Determine the position of the sprite. Rather than being completely random,
        // we place them on the surface of a distorted sphere. However, we place
        // the first sprite in the center of the sphere (and at maximum size) to
	// ensure good coverage and reduce the chance of there being "holes" in our

        float x, y, z;

        if (i == 0) {
            x = 0;
            y = 0;
            z = 0;
        } else {
            double theta = sg_random() * SGD_2PI;
            double elev  = sg_random() * SGD_PI;
            x = width * cos(theta) * 0.5f * sin(elev);
            y = width * sin(theta) * 0.5f * sin(elev);
            z = height * cos(elev) * 0.5f;
        }
        
<<<<<<< HEAD
        // Determine the height and width as scaling factors on the minimum size (used to create the quad).
=======
        // Determine the height and width as scaling factors on the minimum size (used to create the quad)
>>>>>>> 51b0cf53
        float sprite_width = 1.0f + sg_random() * (max_sprite_width - min_sprite_width) / min_sprite_width;
        float sprite_height = 1.0f + sg_random() * (max_sprite_height - min_sprite_height) / min_sprite_height;

        // Sprites are never taller than square.
        if (sprite_height * min_sprite_height > sprite_width * min_sprite_width)
        {
            sprite_height = sprite_width * min_sprite_width / min_sprite_height;
        }

        if (i == 0) {
            // The center sprite is always maximum size to fill up any holes.
            sprite_width = 1.0f + (max_sprite_width - min_sprite_width) / min_sprite_width;
            sprite_height = 1.0f + (max_sprite_height - min_sprite_height) / min_sprite_height;
        }

        // Determine the sprite texture indexes.
        int index_x = (int) floor(sg_random() * num_textures_x);
        if (index_x == num_textures_x) { index_x--; }

        // The y index depends on the positing of the sprite within the cloud.
        // This allows cloud designers to have particular sprites for the base
        // and tops of the cloud.
        int index_y = (int) floor((z / height + 0.5f) * num_textures_y);
        if (index_y == num_textures_y) { index_y--; }
        
        sg->addSprite(SGVec3f(x, y, z), 
                    index_x, 
                    index_y, 
                    sprite_width, 
                    sprite_height, 
                    bottom_shade, 
                    cull_distance_squared, 
                    height * 0.5f);
    }
    
    sg->setGeometry(quad);
    geode->addDrawable(sg);
    geode->setName("3D cloud");
    geode->setEffect(effect.get());
    
    return geode;
}
<|MERGE_RESOLUTION|>--- conflicted
+++ resolved
@@ -69,10 +69,7 @@
 
 double SGNewCloud::sprite_density = 1.0;
 
-<<<<<<< HEAD
-=======
-
->>>>>>> 51b0cf53
+
 SGNewCloud::SGNewCloud(string type,
                        const SGPath &tex_path, 
                        string tex,
@@ -217,11 +214,7 @@
             z = height * cos(elev) * 0.5f;
         }
         
-<<<<<<< HEAD
-        // Determine the height and width as scaling factors on the minimum size (used to create the quad).
-=======
         // Determine the height and width as scaling factors on the minimum size (used to create the quad)
->>>>>>> 51b0cf53
         float sprite_width = 1.0f + sg_random() * (max_sprite_width - min_sprite_width) / min_sprite_width;
         float sprite_height = 1.0f + sg_random() * (max_sprite_height - min_sprite_height) / min_sprite_height;
 
