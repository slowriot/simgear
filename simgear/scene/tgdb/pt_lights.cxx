// pt_lights.cxx -- build a 'directional' light on the fly
//
// Written by Curtis Olson, started March 2002.
//
// Copyright (C) 2002  Curtis L. Olson  - http://www.flightgear.org/~curt
//
// This program is free software; you can redistribute it and/or
// modify it under the terms of the GNU General Public License as
// published by the Free Software Foundation; either version 2 of the
// License, or (at your option) any later version.
//
// This program is distributed in the hope that it will be useful, but
// WITHOUT ANY WARRANTY; without even the implied warranty of
// MERCHANTABILITY or FITNESS FOR A PARTICULAR PURPOSE.  See the GNU
// General Public License for more details.
//
// You should have received a copy of the GNU General Public License
// along with this program; if not, write to the Free Software
// Foundation, Inc., 51 Franklin Street, Fifth Floor, Boston, MA  02110-1301, USA.
//
// $Id$

#ifdef HAVE_CONFIG_H
#  include <simgear_config.h>
#endif

#include "pt_lights.hxx"

#include <map>
#include <boost/tuple/tuple_comparison.hpp>

#include <osg/Array>
#include <osg/Geometry>
#include <osg/CullFace>
#include <osg/Geode>
#include <osg/MatrixTransform>
#include <osg/NodeCallback>
#include <osg/NodeVisitor>
#include <osg/Texture2D>
#include <osg/AlphaFunc>
#include <osg/BlendFunc>
#include <osg/TexEnv>
#include <osg/Sequence>
#include <osg/PolygonMode>
#include <osg/Fog>
#include <osg/FragmentProgram>
#include <osg/VertexProgram>
#include <osg/Point>
#include <osg/PointSprite>
#include <osg/Material>
#include <osg/Group>
#include <osg/StateSet>

#include <osgUtil/CullVisitor>

#include <OpenThreads/Mutex>
#include <OpenThreads/ScopedLock>

#include <simgear/math/sg_random.h>
#include <simgear/debug/logstream.hxx>
#include <simgear/scene/util/RenderConstants.hxx>
#include <simgear/scene/util/SGEnlargeBoundingBox.hxx>
#include <simgear/scene/util/OsgMath.hxx>
#include <simgear/scene/util/StateAttributeFactory.hxx>

#include <simgear/scene/material/Effect.hxx>
#include <simgear/scene/material/EffectGeode.hxx>
#include <simgear/scene/material/Technique.hxx>
#include <simgear/scene/material/Pass.hxx>

#include "SGVasiDrawable.hxx"

using OpenThreads::Mutex;
using OpenThreads::ScopedLock;

using namespace osg;
using namespace simgear;

static void
setPointSpriteImage(unsigned char* data, unsigned log2resolution,
                    unsigned charsPerPixel)
{
  int env_tex_res = (1 << log2resolution);
  for (int i = 0; i < env_tex_res; ++i) {
    for (int j = 0; j < env_tex_res; ++j) {
      int xi = 2*i + 1 - env_tex_res;
      int yi = 2*j + 1 - env_tex_res;
      if (xi < 0)
        xi = -xi;
      if (yi < 0)
        yi = -yi;
      
      xi -= 1;
      yi -= 1;
      
      if (xi < 0)
        xi = 0;
      if (yi < 0)
        yi = 0;
      
      float x = 1.5*xi/(float)(env_tex_res);
      float y = 1.5*yi/(float)(env_tex_res);
      //       float x = 2*xi/(float)(env_tex_res);
      //       float y = 2*yi/(float)(env_tex_res);
      float dist = sqrt(x*x + y*y);
      float bright = SGMiscf::clip(255*(1-dist), 0, 255);
      for (unsigned l = 0; l < charsPerPixel; ++l)
        data[charsPerPixel*(i*env_tex_res + j) + l] = (unsigned char)bright;
    }
  }
}

static osg::Image*
getPointSpriteImage(int logResolution)
{
  osg::Image* image = new osg::Image;
  
  osg::Image::MipmapDataType mipmapOffsets;
  unsigned off = 0;
  for (int i = logResolution; 0 <= i; --i) {
    unsigned res = 1 << i;
    off += res*res;
    mipmapOffsets.push_back(off);
  }
  
  int env_tex_res = (1 << logResolution);
  
  unsigned char* imageData = new unsigned char[off];
  image->setImage(env_tex_res, env_tex_res, 1,
                  GL_ALPHA, GL_ALPHA, GL_UNSIGNED_BYTE, imageData,
                  osg::Image::USE_NEW_DELETE);
  image->setMipmapLevels(mipmapOffsets);
  
  for (int k = logResolution; 0 <= k; --k) {
    setPointSpriteImage(image->getMipmapData(logResolution - k), k, 1);
  }
  
  return image;
}

static Mutex lightMutex;

static osg::Texture2D*
gen_standard_light_sprite(void)
{
  // Always called from when the lightMutex is already taken
  static osg::ref_ptr<osg::Texture2D> texture;
  if (texture.valid())
    return texture.get();
  
  texture = new osg::Texture2D;
  texture->setImage(getPointSpriteImage(6));
  texture->setWrap(osg::Texture::WRAP_S, osg::Texture::CLAMP);
  texture->setWrap(osg::Texture::WRAP_T, osg::Texture::CLAMP);
  
  return texture.get();
}

namespace
{
typedef boost::tuple<float, osg::Vec3, float, float, bool> PointParams;
typedef std::map<PointParams, observer_ptr<Effect> > EffectMap;

EffectMap effectMap;

ref_ptr<PolygonMode> polyMode = new PolygonMode(PolygonMode::FRONT,
                                                PolygonMode::POINT);
ref_ptr<PointSprite> pointSprite = new PointSprite;
}

Effect* getLightEffect(float size, const Vec3& attenuation,
                       float minSize, float maxSize, bool directional)
{
    PointParams pointParams(size, attenuation, minSize, maxSize, directional);
    ScopedLock<Mutex> lock(lightMutex);
    EffectMap::iterator eitr = effectMap.find(pointParams);
    if (eitr != effectMap.end())
    {
        ref_ptr<Effect> effect;
        if (eitr->second.lock(effect))
            return effect.release();
    }
    // Basic stuff; no sprite or attenuation support
    Pass *basicPass = new Pass;
    basicPass->setRenderBinDetails(POINT_LIGHTS_BIN, "DepthSortedBin");
    basicPass->setMode(GL_LIGHTING, osg::StateAttribute::OFF);
    StateAttributeFactory *attrFact = StateAttributeFactory::instance();
    basicPass->setAttributeAndModes(attrFact->getStandardBlendFunc());
    basicPass->setAttributeAndModes(attrFact->getStandardAlphaFunc());
    if (directional) {
        basicPass->setAttributeAndModes(attrFact->getCullFaceBack());
        basicPass->setAttribute(polyMode.get());
    }
    Pass *attenuationPass = clone(basicPass, CopyOp::SHALLOW_COPY);
    osg::Point* point = new osg::Point;
    point->setMinSize(minSize);
    point->setMaxSize(maxSize);
    point->setSize(size);
    point->setDistanceAttenuation(attenuation);
    attenuationPass->setAttributeAndModes(point);
    Pass *spritePass = clone(basicPass, CopyOp::SHALLOW_COPY);
    spritePass->setTextureAttributeAndModes(0, pointSprite.get(),
                                            osg::StateAttribute::ON);
    Texture2D* texture = gen_standard_light_sprite();
    spritePass->setTextureAttribute(0, texture);
    spritePass->setTextureMode(0, GL_TEXTURE_2D,
                               osg::StateAttribute::ON);
    spritePass->setTextureAttribute(0, attrFact->getStandardTexEnv());
    Pass *combinedPass = clone(spritePass, CopyOp::SHALLOW_COPY);
    combinedPass->setAttributeAndModes(point);
<<<<<<< HEAD
    Effect* effect = new Effect;
=======
    ref_ptr<Effect> effect = new Effect;
>>>>>>> ea8023e5
    std::vector<std::string> parameterExtensions;

    if (SGSceneFeatures::instance()->getEnablePointSpriteLights())
    {
        std::vector<std::string> combinedExtensions;
        combinedExtensions.push_back("GL_ARB_point_sprite");
        combinedExtensions.push_back("GL_ARB_point_parameters");
        Technique* combinedTniq = new Technique;
        combinedTniq->passes.push_back(combinedPass);
        combinedTniq->setGLExtensionsPred(2.0, combinedExtensions);
        effect->techniques.push_back(combinedTniq);
        std::vector<std::string> spriteExtensions;
        spriteExtensions.push_back(combinedExtensions.front());
        Technique* spriteTniq = new Technique;
        spriteTniq->passes.push_back(spritePass);
        spriteTniq->setGLExtensionsPred(2.0, spriteExtensions);
        effect->techniques.push_back(spriteTniq);
        parameterExtensions.push_back(combinedExtensions.back());
    }

    Technique* parameterTniq = new Technique;
    parameterTniq->passes.push_back(attenuationPass);
    parameterTniq->setGLExtensionsPred(1.4, parameterExtensions);
    effect->techniques.push_back(parameterTniq);
    Technique* basicTniq = new Technique(true);
    basicTniq->passes.push_back(basicPass);
    effect->techniques.push_back(basicTniq);
    if (eitr == effectMap.end())
        effectMap.insert(std::make_pair(pointParams, effect));
    else
        eitr->second = effect; // update existing, but empty observer
    return effect.release();
}


osg::Drawable*
SGLightFactory::getLightDrawable(const SGLightBin::Light& light)
{
  osg::Vec3Array* vertices = new osg::Vec3Array;
  osg::Vec4Array* colors = new osg::Vec4Array;

  vertices->push_back(toOsg(light.position));
  colors->push_back(toOsg(light.color));
  
  osg::Geometry* geometry = new osg::Geometry;
  geometry->setVertexArray(vertices);
  geometry->setNormalBinding(osg::Geometry::BIND_OFF);
  geometry->setColorArray(colors);
  geometry->setColorBinding(osg::Geometry::BIND_PER_VERTEX);

  // Enlarge the bounding box to avoid such light nodes being victim to
  // small feature culling.
  geometry->setComputeBoundingBoxCallback(new SGEnlargeBoundingBox(1));
  
  osg::DrawArrays* drawArrays;
  drawArrays = new osg::DrawArrays(osg::PrimitiveSet::POINTS,
                                   0, vertices->size());
  geometry->addPrimitiveSet(drawArrays);
  return geometry;
}

osg::Drawable*
SGLightFactory::getLightDrawable(const SGDirectionalLightBin::Light& light)
{
  osg::Vec3Array* vertices = new osg::Vec3Array;
  osg::Vec4Array* colors = new osg::Vec4Array;

  SGVec4f visibleColor(light.color);
  SGVec4f invisibleColor(visibleColor[0], visibleColor[1],
                         visibleColor[2], 0);
  SGVec3f normal = normalize(light.normal);
  SGVec3f perp1 = perpendicular(normal);
  SGVec3f perp2 = cross(normal, perp1);
  SGVec3f position = light.position;
  vertices->push_back(toOsg(position));
  vertices->push_back(toOsg(position + perp1));
  vertices->push_back(toOsg(position + perp2));
  colors->push_back(toOsg(visibleColor));
  colors->push_back(toOsg(invisibleColor));
  colors->push_back(toOsg(invisibleColor));
  
  osg::Geometry* geometry = new osg::Geometry;
  geometry->setVertexArray(vertices);
  geometry->setNormalBinding(osg::Geometry::BIND_OFF);
  geometry->setColorArray(colors);
  geometry->setColorBinding(osg::Geometry::BIND_PER_VERTEX);
  // Enlarge the bounding box to avoid such light nodes being victim to
  // small feature culling.
  geometry->setComputeBoundingBoxCallback(new SGEnlargeBoundingBox(1));
  
  osg::DrawArrays* drawArrays;
  drawArrays = new osg::DrawArrays(osg::PrimitiveSet::TRIANGLES,
                                   0, vertices->size());
  geometry->addPrimitiveSet(drawArrays);
  return geometry;
}

namespace
{
  ref_ptr<StateSet> simpleLightSS;
}
osg::Drawable*
SGLightFactory::getLights(const SGLightBin& lights, unsigned inc, float alphaOff)
{
  if (lights.getNumLights() <= 0)
    return 0;
  
  osg::Vec3Array* vertices = new osg::Vec3Array;
  osg::Vec4Array* colors = new osg::Vec4Array;

  for (unsigned i = 0; i < lights.getNumLights(); i += inc) {
    vertices->push_back(toOsg(lights.getLight(i).position));
    SGVec4f color = lights.getLight(i).color;
    color[3] = SGMiscf::max(0, SGMiscf::min(1, color[3] + alphaOff));
    colors->push_back(toOsg(color));
  }
  
  osg::Geometry* geometry = new osg::Geometry;
  
  geometry->setVertexArray(vertices);
  geometry->setNormalBinding(osg::Geometry::BIND_OFF);
  geometry->setColorArray(colors);
  geometry->setColorBinding(osg::Geometry::BIND_PER_VERTEX);
  
  osg::DrawArrays* drawArrays;
  drawArrays = new osg::DrawArrays(osg::PrimitiveSet::POINTS,
                                   0, vertices->size());
  geometry->addPrimitiveSet(drawArrays);

  {
    ScopedLock<Mutex> lock(lightMutex);
    if (!simpleLightSS.valid()) {
      StateAttributeFactory *attrFact = StateAttributeFactory::instance();
      simpleLightSS = new StateSet;
      simpleLightSS->setRenderBinDetails(POINT_LIGHTS_BIN, "DepthSortedBin");
      simpleLightSS->setMode(GL_LIGHTING, osg::StateAttribute::OFF);
      simpleLightSS->setAttributeAndModes(attrFact->getStandardBlendFunc());
      simpleLightSS->setAttributeAndModes(attrFact->getStandardAlphaFunc());
    }
  }
  geometry->setStateSet(simpleLightSS.get());
  return geometry;
}


osg::Drawable*
SGLightFactory::getLights(const SGDirectionalLightBin& lights)
{
  if (lights.getNumLights() <= 0)
    return 0;
  
  osg::Vec3Array* vertices = new osg::Vec3Array;
  osg::Vec4Array* colors = new osg::Vec4Array;

  for (unsigned i = 0; i < lights.getNumLights(); ++i) {
    SGVec4f visibleColor(lights.getLight(i).color);
    SGVec4f invisibleColor(visibleColor[0], visibleColor[1],
                           visibleColor[2], 0);
    SGVec3f normal = normalize(lights.getLight(i).normal);
    SGVec3f perp1 = perpendicular(normal);
    SGVec3f perp2 = cross(normal, perp1);
    SGVec3f position = lights.getLight(i).position;
    vertices->push_back(toOsg(position));
    vertices->push_back(toOsg(position + perp1));
    vertices->push_back(toOsg(position + perp2));
    colors->push_back(toOsg(visibleColor));
    colors->push_back(toOsg(invisibleColor));
    colors->push_back(toOsg(invisibleColor));
  }
  
  osg::Geometry* geometry = new osg::Geometry;
  
  geometry->setVertexArray(vertices);
  geometry->setNormalBinding(osg::Geometry::BIND_OFF);
  geometry->setColorArray(colors);
  geometry->setColorBinding(osg::Geometry::BIND_PER_VERTEX);
  
  osg::DrawArrays* drawArrays;
  drawArrays = new osg::DrawArrays(osg::PrimitiveSet::TRIANGLES,
                                   0, vertices->size());
  geometry->addPrimitiveSet(drawArrays);
  return geometry;
}

static SGVasiDrawable*
buildVasi(const SGDirectionalLightBin& lights, const SGVec3f& up,
       const SGVec4f& red, const SGVec4f& white)
{
  unsigned count = lights.getNumLights();
  if ( count == 4 ) {
    SGVasiDrawable* drawable = new SGVasiDrawable(red, white);

    // PAPI configuration
    // papi D
    drawable->addLight(lights.getLight(0).position,
                       lights.getLight(0).normal, up, 3.5);
    // papi C
    drawable->addLight(lights.getLight(1).position,
                       lights.getLight(1).normal, up, 3.167);
    // papi B
    drawable->addLight(lights.getLight(2).position,
                       lights.getLight(2).normal, up, 2.833);
    // papi A
    drawable->addLight(lights.getLight(3).position,
                       lights.getLight(3).normal, up, 2.5);
    return drawable;

  } else if (count == 6) {
    SGVasiDrawable* drawable = new SGVasiDrawable(red, white);

    // probably vasi, first 3 are downwind bar (2.5 deg)
    for (unsigned i = 0; i < 3; ++i)
      drawable->addLight(lights.getLight(i).position,
                         lights.getLight(i).normal, up, 2.5);
    // last 3 are upwind bar (3.0 deg)
    for (unsigned i = 3; i < 6; ++i)
      drawable->addLight(lights.getLight(i).position,
                         lights.getLight(i).normal, up, 3.0);
    return drawable;

  } else if (count == 12) {
    SGVasiDrawable* drawable = new SGVasiDrawable(red, white);
    
    // probably vasi, first 6 are downwind bar (2.5 deg)
    for (unsigned i = 0; i < 6; ++i)
      drawable->addLight(lights.getLight(i).position,
                         lights.getLight(i).normal, up, 2.5);
    // last 6 are upwind bar (3.0 deg)
    for (unsigned i = 6; i < 12; ++i)
      drawable->addLight(lights.getLight(i).position,
                         lights.getLight(i).normal, up, 3.0);
    return drawable;

  } else {
    // fail safe
    SG_LOG(SG_TERRAIN, SG_ALERT,
           "unknown vasi/papi configuration, count = " << count);
    return 0;
  }
}

osg::Drawable*
SGLightFactory::getVasi(const SGVec3f& up, const SGDirectionalLightBin& lights,
                        const SGVec4f& red, const SGVec4f& white)
{
  SGVasiDrawable* drawable = buildVasi(lights, up, red, white);
  if (!drawable)
    return 0;

  osg::StateSet* stateSet = drawable->getOrCreateStateSet();
  stateSet->setRenderBinDetails(POINT_LIGHTS_BIN, "DepthSortedBin");
  stateSet->setMode(GL_LIGHTING, osg::StateAttribute::OFF);

  osg::BlendFunc* blendFunc = new osg::BlendFunc;
  stateSet->setAttribute(blendFunc);
  stateSet->setMode(GL_BLEND, osg::StateAttribute::ON);
  
  osg::AlphaFunc* alphaFunc;
  alphaFunc = new osg::AlphaFunc(osg::AlphaFunc::GREATER, 0.01);
  stateSet->setAttribute(alphaFunc);
  stateSet->setMode(GL_ALPHA_TEST, osg::StateAttribute::ON);

  return drawable;
}

osg::Node*
SGLightFactory::getSequenced(const SGDirectionalLightBin& lights)
{
  if (lights.getNumLights() <= 0)
    return 0;

  // generate a repeatable random seed
  sg_srandom(unsigned(lights.getLight(0).position[0]));
  float flashTime = 2e-2 + 5e-3*sg_random();
  osg::Sequence* sequence = new osg::Sequence;
  sequence->setDefaultTime(flashTime);
  Effect* effect = getLightEffect(10.0f, osg::Vec3(1.0, 0.0001, 0.00000001),
                                  6.0f, 10.0f, true);
  for (int i = lights.getNumLights() - 1; 0 <= i; --i) {
    EffectGeode* egeode = new EffectGeode;
    egeode->setEffect(effect);
    egeode->addDrawable(getLightDrawable(lights.getLight(i)));
    sequence->addChild(egeode, flashTime);
  }
  sequence->addChild(new osg::Group, 1 + 1e-1*sg_random());
  sequence->setInterval(osg::Sequence::LOOP, 0, -1);
  sequence->setDuration(1.0f, -1);
  sequence->setMode(osg::Sequence::START);
  sequence->setSync(true);
  return sequence;
}

osg::Node*
SGLightFactory::getOdal(const SGLightBin& lights)
{
  if (lights.getNumLights() < 2)
    return 0;

  // generate a repeatable random seed
  sg_srandom(unsigned(lights.getLight(0).position[0]));
  float flashTime = 2e-2 + 5e-3*sg_random();
  osg::Sequence* sequence = new osg::Sequence;
  sequence->setDefaultTime(flashTime);
  Effect* effect = getLightEffect(10.0f, osg::Vec3(1.0, 0.0001, 0.00000001),
                                  6.0, 10.0, false);
  // centerline lights
  for (int i = lights.getNumLights(); i > 1; --i) {
    EffectGeode* egeode = new EffectGeode;
    egeode->setEffect(effect);
    egeode->addDrawable(getLightDrawable(lights.getLight(i)));
    sequence->addChild(egeode, flashTime);
  }
  // runway end lights
  osg::Group* group = new osg::Group;
  for (unsigned i = 0; i < 2; ++i) {
    EffectGeode* egeode = new EffectGeode;
    egeode->setEffect(effect);
    egeode->addDrawable(getLightDrawable(lights.getLight(i)));
    group->addChild(egeode);
  }
  sequence->addChild(group, flashTime);

  // add an extra empty group for a break
  sequence->addChild(new osg::Group, 2 + 1e-1*sg_random());
  sequence->setInterval(osg::Sequence::LOOP, 0, -1);
  sequence->setDuration(1.0f, -1);
  sequence->setMode(osg::Sequence::START);
  sequence->setSync(true);

  return sequence;
}

// Blinking hold short line lights
osg::Node*
SGLightFactory::getHoldShort(const SGDirectionalLightBin& lights)
{
  if (lights.getNumLights() < 2)
    return 0;

  sg_srandom(unsigned(lights.getLight(0).position[0]));
  float flashTime = 1 + 0.1 * sg_random();
  osg::Sequence* sequence = new osg::Sequence;

  // start with lights off
  sequence->addChild(new osg::Group, flashTime);
  // ...and increase the lights in steps
  for (int i = 2; i < 7; i+=2) {
      Effect* effect = getLightEffect(i, osg::Vec3(1, 0.001, 0.000002),
                                      0.0f, i, true);
      EffectGeode* egeode = new EffectGeode;
      for (unsigned int j = 0; j < lights.getNumLights(); ++j) {
          egeode->addDrawable(getLightDrawable(lights.getLight(j)));
          egeode->setEffect(effect);
      }
      sequence->addChild(egeode, (i==6) ? flashTime : 0.1);
  }

  sequence->setInterval(osg::Sequence::SWING, 0, -1);
  sequence->setDuration(1.0f, -1);
  sequence->setMode(osg::Sequence::START);

  return sequence;
}

// Alternating runway guard lights ("wig-wag")
osg::Node*
SGLightFactory::getGuard(const SGDirectionalLightBin& lights)
{
  if (lights.getNumLights() < 2)
    return 0;

  // generate a repeatable random seed
  sg_srandom(unsigned(lights.getLight(0).position[0]));
  float flashTime = 1.0f + 1*sg_random();
  osg::Sequence* sequence = new osg::Sequence;
  sequence->setDefaultTime(flashTime);
  Effect* effect = getLightEffect(10.0f, osg::Vec3(1.0, 0.001, 0.000002),
                                  0.0f, 8.0f, true);
  for (unsigned int i = 0; i < lights.getNumLights(); ++i) {
    EffectGeode* egeode = new EffectGeode;
    egeode->setEffect(effect);
    egeode->addDrawable(getLightDrawable(lights.getLight(i)));
    sequence->addChild(egeode, flashTime);
  }
  sequence->setInterval(osg::Sequence::LOOP, 0, -1);
  sequence->setDuration(1.0f, -1);
  sequence->setMode(osg::Sequence::START);
  sequence->setSync(true);
  return sequence;
}<|MERGE_RESOLUTION|>--- conflicted
+++ resolved
@@ -208,11 +208,7 @@
     spritePass->setTextureAttribute(0, attrFact->getStandardTexEnv());
     Pass *combinedPass = clone(spritePass, CopyOp::SHALLOW_COPY);
     combinedPass->setAttributeAndModes(point);
-<<<<<<< HEAD
-    Effect* effect = new Effect;
-=======
     ref_ptr<Effect> effect = new Effect;
->>>>>>> ea8023e5
     std::vector<std::string> parameterExtensions;
 
     if (SGSceneFeatures::instance()->getEnablePointSpriteLights())
